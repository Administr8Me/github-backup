--- conflicted
+++ resolved
@@ -11,10 +11,6 @@
 
 import qualified Data.Map as M
 import qualified Data.Set as S
-<<<<<<< HEAD
-import Data.Either
-=======
->>>>>>> 9c475646
 import System.Environment
 import System.IO.Error (try)
 import Control.Exception (bracket)
@@ -221,13 +217,10 @@
 
 store :: Show a => FilePath -> Request -> a -> Backup ()
 store filebase req val = do
-	file <- location (requestRepo req) <$> workDir
+	file <- storedFile filebase (requestRepo req)
 	liftIO $ do
 		createDirectoryIfMissing True (parentDir file)
 		writeFile file (ppShow val)
-	where
-		location (GithubUserRepo user repo) workdir =
-			workdir </> user ++ "_" ++ repo </> filebase
 
 workDir :: Backup FilePath
 workDir = (++)
@@ -235,24 +228,23 @@
 		<*> pure "github-backup.tmp"
 
 storeSorted :: Ord a => Show a => FilePath -> Request -> [a] -> Backup ()
-storeSorted file req val = store file req (sort val)
-
-<<<<<<< HEAD
+storeSorted filebase req val = store filebase req (sort val)
+
 storeAppend :: Read a => Ord a => Show a => FilePath -> Request -> [a] -> Backup ()
-storeAppend file req val = do
-	old <- fromMaybe [] <$> readold
-	storeSorted file req $ S.toList $ S.union
+storeAppend filebase req val = do
+	old <- readold =<< storedFile filebase (requestRepo req)
+	storeSorted filebase req $ S.toList $ S.union
 		(S.fromList val)
 		(S.fromList $ fromMaybe [] $ readish old)
 	where
-		readold = liftIO $ catchMaybeIO $
-			readFileStrict $ storedFile file $ requestRepo req
-
-storedFile :: FilePath -> GithubUserRepo -> FilePath
-storedFile file (GithubUserRepo user repo) = user ++ "_" ++ repo </> file
-
-=======
->>>>>>> 9c475646
+		readold = fromMaybe [] <$>
+			liftIO . catchMaybeIO . readFileStrict
+
+storedFile :: FilePath -> GithubUserRepo -> Backup FilePath
+storedFile file (GithubUserRepo user repo) = do
+	top <- workDir
+	return $ top </> user ++ "_" ++ repo </> file
+
 gitHubRepos :: Backup [Git.Repo]
 gitHubRepos = fst . gitHubPairs <$> gets backupRepo
 
