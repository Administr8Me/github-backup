--- conflicted
+++ resolved
@@ -103,8 +103,8 @@
 	unless (S.member req retried) $
 		(lookupApi req) req
 
-type Storer = Request -> Backup ()
-data ApiListItem = ApiListItem ApiName Storer Bool
+type Helper = Request -> Backup ()
+data ApiListItem = ApiListItem ApiName Helper Bool
 apiList :: [ApiListItem]
 apiList = 
 	[ ApiListItem "userrepo" userrepoStore True
@@ -120,7 +120,7 @@
 	]
 
 {- Map of Github api calls we can make to store their data. -}
-api :: M.Map ApiName Storer
+api :: M.Map ApiName Helper
 api = M.fromList $ map (\(ApiListItem n s _) -> (n, s)) apiList
 
 {- List of toplevel api calls that are followed to get all data. -}
@@ -128,55 +128,55 @@
 toplevelApi = map (\(ApiListItem n _ _) -> n) $
 	filter (\(ApiListItem _ _ toplevel) -> toplevel) apiList
 
-lookupApi :: Request -> Storer
+lookupApi :: Request -> Helper
 lookupApi req = fromMaybe bad $ M.lookup name api
 	where
 		name = requestName req
 		bad = error $ "internal error: bad api call: " ++ name
 
-userrepoStore :: Storer
+userrepoStore :: Helper
 userrepoStore = simpleHelper Github.userRepo $ \req r -> do
 	when (Github.repoHasWiki r == Just True) $
 		updateWiki $ toGithubUserRepo r
 	store "repo" req r
 
-watchersStore :: Storer
+watchersStore :: Helper
 watchersStore = simpleHelper Github.watchersFor $ storeSorted "watchers"
 
-pullrequestsStore :: Storer
+pullrequestsStore :: Helper
 pullrequestsStore = simpleHelper Github.pullRequestsFor $
 	forValues $ \req r -> do
 		let repo = requestRepo req
 		let n = Github.pullRequestNumber r
 		runRequest $ RequestNum "pullrequest" repo n
 
-pullrequestStore :: Storer
+pullrequestStore :: Helper
 pullrequestStore = numHelper Github.pullRequest $ \n ->
 	store ("pullrequest" </> show n)
 
-milestonesStore :: Storer
+milestonesStore :: Helper
 milestonesStore = simpleHelper Github.Issues.Milestones.milestones $
 	forValues $ \req m -> do
 		let n = Github.milestoneNumber m
 		store ("milestone" </> show n) req m
 
-issuesStore :: Storer
+issuesStore :: Helper
 issuesStore = withHelper Github.issuesForRepo [] $ forValues $ \req i -> do
 	let repo = requestRepo req
 	let n = Github.issueNumber i
 	store ("issue" </> show n) req i
 	runRequest (RequestNum "issuecomments" repo n)
 
-issuecommentsStore :: Storer
+issuecommentsStore :: Helper
 issuecommentsStore = numHelper Github.Issues.Comments.comments $ \n ->
 	forValues $ \req c -> do
 		let i = Github.issueCommentId c
 		store ("issue" </> show n ++ "_comment" </> show i) req c
 
-forksStore :: Storer
+forksStore :: Helper
 forksStore = simpleHelper Github.forksFor $ handleForks 1
 
-moreforksStore :: Storer
+moreforksStore :: Helper
 moreforksStore = numHelper Github.forksForPage handleForks
 
 handleForks :: Int -> Request -> [Github.Issues.Milestones.Repo] -> Backup ()
@@ -185,7 +185,7 @@
 	storeAppend "forks" req fs
 	let repo = requestRepo req
 	mapM_ (traverse . toGithubUserRepo) fs
-	runRequest (RequestNum (RequestBase "moreforks" repo) (page+1))
+	runRequest (RequestNum "moreforks" repo (page+1))
 	where
 		traverse fork = whenM (addFork fork) $
 			gatherMetaData fork
@@ -198,20 +198,6 @@
 type ApiNum v = ApiWith v Int
 type Handler v = Request -> v -> Backup ()
 
-<<<<<<< HEAD
-simpleHelper :: ApiCall v -> Handler v -> Storer
-simpleHelper call handle req@(RequestSimple (RequestBase _ (GithubUserRepo user repo))) =
-	either (failedRequest req) (handle req) =<< liftIO (call user repo)
-simpleHelper _ _ r = badRequest r
-
-withHelper :: ApiWith v b -> b -> Handler v -> Storer
-withHelper call b handle req@(RequestSimple (RequestBase _ (GithubUserRepo user repo))) =
-	either (failedRequest req) (handle req) =<< liftIO (call user repo b)
-withHelper _ _ _ r = badRequest r
-
-numHelper :: ApiNum v -> (Int -> Handler v) -> Storer
-numHelper call handle req@(RequestNum (RequestBase _ (GithubUserRepo user repo)) num) =
-=======
 simpleHelper :: ApiCall v -> Handler v -> Helper
 simpleHelper call handle req@(RequestSimple _ (GithubUserRepo user repo)) =
 	either (failedRequest req) (handle req) =<< liftIO (call user repo)
@@ -224,7 +210,6 @@
 
 numHelper :: ApiNum v -> (Int -> Handler v) -> Helper
 numHelper call handle req@(RequestNum _ (GithubUserRepo user repo) num) =
->>>>>>> 3af363a0
 	either (failedRequest req) (handle num req) =<< liftIO (call user repo num)
 numHelper _ _ r = badRequest r
 
